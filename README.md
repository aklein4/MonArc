--- conflicted
+++ resolved
@@ -2,12 +2,7 @@
 
 ## Overview
 
-<<<<<<< HEAD
-### Introduction
-MonArc is a practical method to train energy-based language models (ELMs) using a residual energy framework. In this framework, we have an autoregressive language model (LM) that samples candidates for generation, and a residual energy-based model (EBM) that resamples from those candidates to improve accuracy.
-=======
 MonArc is a practical method to train energy-based language models (ELMs) using a residual energy framework. In this framework, we have an autoregressive language model (LM) that samples candidates for generation, and a residual energy-based model (EBM) that resamples from those candidates to improve accuracy. The LM component is trained with the usual cross-entropy loss, while the EBM can use Noise Contrastive Estimation (NCE) or contrastive divergence methods.
->>>>>>> 82006298
 
 Previous residual energy methods require 'negative' sequences to be sampled from the LM at training time, which is a computational bottleneck due to the non-parallelizable nature of autoregressive sampling. MonArc overcomes this limitation by having the residual EBM operate on the token level, rather than the sequence level. This means that sampling negatives only requires one parallelizable pass through the LM, greatly improving efficiency.
 
